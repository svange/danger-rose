--- conflicted
+++ resolved
@@ -110,12 +110,7 @@
     runs-on: ${{ matrix.os }}
     strategy:
       matrix:
-<<<<<<< HEAD
-        # TODO: Re-enable windows-latest once Poetry installation is fixed (see issue #54)
-        os: [ubuntu-latest, macos-14]  # windows-latest temporarily disabled
-=======
         os: [ubuntu-latest, macos-14, windows-latest]
->>>>>>> 33584dad
 
     steps:
       - name: Checkout code
